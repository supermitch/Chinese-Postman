--- conflicted
+++ resolved
@@ -1,6 +1,5 @@
-<<<<<<< HEAD
 #!/usr/bin/env python3
-=======
+
 import unittest
 from os import sys, path
 
@@ -22,7 +21,6 @@
 
     test_runner = unittest.runner.TextTestRunner(verbosity=1)
     test_runner.run(test_suite)
->>>>>>> 170c539c
 
 if __name__ == '__main__' and __package__ is None:
     # Add root path to sys.path for module discovery.
